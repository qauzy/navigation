--- conflicted
+++ resolved
@@ -158,7 +158,6 @@
 
     // Particle filter
     pf_t *pf_;
-    boost::mutex pf_mutex_;
     double pf_err_, pf_z_;
     bool pf_init_;
     pf_vector_t pf_odom_pose_;
@@ -191,11 +190,14 @@
     ros::Publisher particlecloud_pub_;
     ros::ServiceServer global_loc_srv_;
     ros::Subscriber initial_pose_sub_old_;
-<<<<<<< HEAD
     ros::Subscriber map_sub_;
 
     amcl_hyp_t* initial_pose_hyp_;
     bool first_map_received_;
+    bool first_reconfigure_call_;
+
+    boost::recursive_mutex configuration_mutex_;
+    dynamic_reconfigure::Server<amcl::AMCLConfig> *dsrv_;
 
     int max_beams_, min_particles_, max_particles_;
     double alpha1_, alpha2_, alpha3_, alpha4_, alpha5_;
@@ -206,13 +208,8 @@
     double init_pose_[3];
     double init_cov_[3];
     laser_model_t laser_model_type_;
-=======
-
-    boost::recursive_mutex configuration_mutex_;
-    dynamic_reconfigure::Server<amcl::AMCLConfig> *dsrv_;
 
     void reconfigureCB(amcl::AMCLConfig &config, uint32_t level);
->>>>>>> e1fa1fb5
 };
 
 #define USAGE "USAGE: amcl"
@@ -239,9 +236,10 @@
         resample_count_(0),
         odom_(NULL),
         laser_(NULL),
-	private_nh_("~"),
+	      private_nh_("~"),
         initial_pose_hyp_(NULL),
-        first_map_received_(false)
+        first_map_received_(false),
+        first_reconfigure_call_(true)
 {
   boost::recursive_mutex::scoped_lock l(configuration_mutex_);
 
@@ -344,14 +342,13 @@
 
   initial_pose_sub_old_ = nh_.subscribe("initialpose", 2, &AmclNode::initialPoseReceivedOld, this);
 
-<<<<<<< HEAD
   if(use_map_topic_) {
     map_sub_ = nh_.subscribe("map", 1, &AmclNode::mapReceived, this);
     ROS_INFO("Subscribed to map topic.");
   } else {
     requestMap();
   }
-=======
+
   dsrv_ = new dynamic_reconfigure::Server<amcl::AMCLConfig>(ros::NodeHandle("~"));
   dynamic_reconfigure::Server<amcl::AMCLConfig>::CallbackType cb = boost::bind(&AmclNode::reconfigureCB, this, _1, _2);
   dsrv_->setCallback(cb);
@@ -361,6 +358,14 @@
 {
   boost::recursive_mutex::scoped_lock cfl(configuration_mutex_);
 
+  //we don't want to do anything on the first call
+  //which corresponds to startup
+  if(first_reconfigure_call_)
+  {
+    first_reconfigure_call_ = false;
+    return;
+  }
+
   d_thresh_ = config.update_min_d;
   a_thresh_ = config.update_min_a;
 
@@ -374,56 +379,84 @@
 
   transform_tolerance_.fromSec(config.transform_tolerance);
 
-  laser_model_t laser_model_type;
+  max_beams_ = config.laser_max_beams;
+  alpha1_ = config.odom_alpha1;
+  alpha2_ = config.odom_alpha2;
+  alpha3_ = config.odom_alpha3;
+  alpha4_ = config.odom_alpha4;
+  alpha5_ = config.odom_alpha5;
+
+  z_hit_ = config.laser_z_hit;
+  z_short_ = config.laser_z_short;
+  z_max_ = config.laser_z_max;
+  z_rand_ = config.laser_z_rand;
+  sigma_hit_ = config.laser_sigma_hit;
+  lambda_short_ = config.laser_lambda_short;
+  laser_likelihood_max_dist_ = config.laser_likelihood_max_dist;
+
   if(config.laser_model_type == "beam")
-    laser_model_type = LASER_MODEL_BEAM;
+    laser_model_type_ = LASER_MODEL_BEAM;
   else if(config.laser_model_type == "likelihood_field")
-    laser_model_type = LASER_MODEL_LIKELIHOOD_FIELD;
-
-  odom_model_t odom_model_type;
+    laser_model_type_ = LASER_MODEL_LIKELIHOOD_FIELD;
+
   if(config.odom_model_type == "diff")
-    odom_model_type = ODOM_MODEL_DIFF;
+    odom_model_type_ = ODOM_MODEL_DIFF;
   else if(config.odom_model_type == "omni")
-    odom_model_type = ODOM_MODEL_OMNI;
-
-  pf_ = pf_alloc(config.min_particles, config.max_particles,
-                 config.recovery_alpha_slow, config.recovery_alpha_fast,
+    odom_model_type_ = ODOM_MODEL_OMNI;
+
+  if(config.min_particles > config.max_particles)
+  {
+    ROS_WARN("You've set min_particles to be less than max particles, this isn't allowed so they'll be set to be equal.");
+    config.max_particles = config.min_particles;
+  }
+
+  min_particles_ = config.min_particles;
+  max_particles_ = config.max_particles;
+  alpha_slow_ = config.recovery_alpha_slow;
+  alpha_fast_ = config.recovery_alpha_fast;
+
+  pf_ = pf_alloc(min_particles_, max_particles_,
+                 alpha_slow_, alpha_fast_,
                  (pf_init_model_fn_t)AmclNode::uniformPoseGenerator,
                  (void *)map_);
-  pf_->pop_err = config.kld_err;
-  pf_->pop_z = config.kld_z;
+  pf_err_ = config.kld_err; 
+  pf_z_ = config.kld_z; 
+  pf_->pop_err = pf_err_;
+  pf_->pop_z = pf_z_;
 
   // Initialize the filter
   pf_vector_t pf_init_pose_mean = pf_vector_zero();
-  pf_init_pose_mean.v[0] = config.initial_pose_x;
-  pf_init_pose_mean.v[1] = config.initial_pose_y;
-  pf_init_pose_mean.v[2] = config.initial_pose_a;;
+  pf_init_pose_mean.v[0] = last_published_pose.pose.pose.position.x;
+  pf_init_pose_mean.v[1] = last_published_pose.pose.pose.position.y;
+  pf_init_pose_mean.v[2] = tf::getYaw(last_published_pose.pose.pose.orientation);
   pf_matrix_t pf_init_pose_cov = pf_matrix_zero();
-  pf_init_pose_cov.m[0][0] = config.initial_cov_xx;
-  pf_init_pose_cov.m[1][1] = config.initial_cov_yy;
-  pf_init_pose_cov.m[2][2] = config.initial_cov_aa;
+  pf_init_pose_cov.m[0][0] = last_published_pose.pose.covariance[6*0+0];
+  pf_init_pose_cov.m[1][1] = last_published_pose.pose.covariance[6*1+1];
+  pf_init_pose_cov.m[2][2] = last_published_pose.pose.covariance[6*3+3];
   pf_init(pf_, pf_init_pose_mean, pf_init_pose_cov);
   pf_init_ = false;
 
   // Instantiate the sensor objects
   // Odometry
+  delete odom_;
   odom_ = new AMCLOdom();
   ROS_ASSERT(odom_);
-  if(odom_model_type == ODOM_MODEL_OMNI)
-    odom_->SetModelOmni(config.odom_alpha1, config.odom_alpha2, config.odom_alpha3, config.odom_alpha4, config.odom_alpha5);
+  if(odom_model_type_ == ODOM_MODEL_OMNI)
+    odom_->SetModelOmni(alpha1_, alpha2_, alpha3_, alpha4_, alpha5_);
   else
-    odom_->SetModelDiff(config.odom_alpha1, config.odom_alpha2, config.odom_alpha3, config.odom_alpha4);
+    odom_->SetModelDiff(alpha1_, alpha2_, alpha3_, alpha4_);
   // Laser
-  laser_ = new AMCLLaser(config.laser_max_beams, map_);
+  delete laser_;
+  laser_ = new AMCLLaser(max_beams_, map_);
   ROS_ASSERT(laser_);
-  if(laser_model_type == LASER_MODEL_BEAM)
-    laser_->SetModelBeam(config.laser_z_hit, config.laser_z_short, config.laser_z_max, config.laser_z_rand,
-                         config.laser_sigma_hit, config.laser_lambda_short, 0.0);
+  if(laser_model_type_ == LASER_MODEL_BEAM)
+    laser_->SetModelBeam(z_hit_, z_short_, z_max_, z_rand_,
+                         sigma_hit_, lambda_short_, 0.0);
   else
   {
     ROS_INFO("Initializing likelihood field model; this can take some time on large maps...");
-    laser_->SetModelLikelihoodField(config.laser_z_hit, config.laser_z_rand, config.laser_sigma_hit,
-                                    config.laser_likelihood_max_dist);
+    laser_->SetModelLikelihoodField(z_hit_, z_rand_, sigma_hit_,
+                                    laser_likelihood_max_dist_);
     ROS_INFO("Done initializing likelihood field model.");
   }
 
@@ -431,6 +464,7 @@
   base_frame_id_ = config.base_frame_id;
   global_frame_id_ = config.global_frame_id;
 
+  delete laser_scan_filter_;
   laser_scan_filter_ = 
           new tf::MessageFilter<sensor_msgs::LaserScan>(*laser_scan_sub_, 
                                                         *tf_, 
@@ -439,22 +473,16 @@
   laser_scan_filter_->registerCallback(boost::bind(&AmclNode::laserReceived,
                                                    this, _1));
 
+  delete initial_pose_filter_;
   initial_pose_filter_ = new tf::MessageFilter<geometry_msgs::PoseWithCovarianceStamped>(*initial_pose_sub_, *tf_, global_frame_id_, 2);
   initial_pose_filter_->registerCallback(boost::bind(&AmclNode::initialPoseReceived, this, _1));
->>>>>>> e1fa1fb5
 }
 
 void
 AmclNode::requestMap()
 {
-<<<<<<< HEAD
-=======
   boost::recursive_mutex::scoped_lock ml(configuration_mutex_);
 
-  map_t* map = map_alloc();
-  ROS_ASSERT(map);
-
->>>>>>> e1fa1fb5
   // get map via RPC
   nav_msgs::GetMap::Request  req;
   nav_msgs::GetMap::Response resp;
@@ -483,7 +511,7 @@
 void
 AmclNode::handleMapMessage(const nav_msgs::OccupancyGrid& msg)
 {
-  pf_mutex_.lock();
+  boost::recursive_mutex::scoped_lock cfl(configuration_mutex_);
 
   ROS_INFO("Received a %d X %d map @ %.3f m/pix\n",
            msg.info.width,
@@ -516,6 +544,7 @@
 
   // Instantiate the sensor objects
   // Odometry
+  delete odom_;
   odom_ = new AMCLOdom();
   ROS_ASSERT(odom_);
   if(odom_model_type_ == ODOM_MODEL_OMNI)
@@ -523,6 +552,7 @@
   else
     odom_->SetModelDiff(alpha1_, alpha2_, alpha3_, alpha4_);
   // Laser
+  delete laser_;
   laser_ = new AMCLLaser(max_beams_, map_);
   ROS_ASSERT(laser_);
   if(laser_model_type_ == LASER_MODEL_BEAM)
@@ -540,7 +570,6 @@
   // try to apply the initial pose now that the map has arrived.
   applyInitialPose();
 
-  pf_mutex_.unlock();
 }
 
 void
@@ -663,33 +692,24 @@
 AmclNode::globalLocalizationCallback(std_srvs::Empty::Request& req,
                                      std_srvs::Empty::Response& res)
 {
-<<<<<<< HEAD
   if( map_ == NULL ) {
     return true;
   }
-=======
   boost::recursive_mutex::scoped_lock gl(configuration_mutex_);
->>>>>>> e1fa1fb5
-  pf_mutex_.lock();
   ROS_INFO("Initializing with uniform distribution");
   pf_init_model(pf_, (pf_init_model_fn_t)AmclNode::uniformPoseGenerator,
                 (void *)map_);
   pf_init_ = false;
-  pf_mutex_.unlock();
   return true;
 }
 
 void
 AmclNode::laserReceived(const sensor_msgs::LaserScanConstPtr& laser_scan)
 {
-<<<<<<< HEAD
   if( map_ == NULL ) {
     return;
   }
-=======
   boost::recursive_mutex::scoped_lock lr(configuration_mutex_);
-
->>>>>>> e1fa1fb5
   int laser_index = -1;
 
   // Do we have the base->base_laser Tx yet?
@@ -744,7 +764,6 @@
     return;
   }
 
-  pf_mutex_.lock();
 
   pf_vector_t delta = pf_vector_zero();
 
@@ -1008,7 +1027,6 @@
       catch(tf::TransformException)
       {
         ROS_DEBUG("Failed to subtract base to odom transform");
-        pf_mutex_.unlock();
         return;
       }
 
@@ -1068,7 +1086,6 @@
     }
   }
 
-  pf_mutex_.unlock();
 }
 
 double
@@ -1140,6 +1157,7 @@
   }
   pf_init_pose_cov.m[2][2] = msg->pose.covariance[6*3+3];
 
+  delete initial_pose_hyp_;
   initial_pose_hyp_ = new amcl_hyp_t();
   initial_pose_hyp_->pf_pose_mean = pf_init_pose_mean;
   initial_pose_hyp_->pf_pose_cov = pf_init_pose_cov;
@@ -1154,11 +1172,10 @@
 void
 AmclNode::applyInitialPose()
 {
+  boost::recursive_mutex::scoped_lock cfl(configuration_mutex_);
   if( initial_pose_hyp_ != NULL && map_ != NULL ) {
-    pf_mutex_.lock();
     pf_init(pf_, initial_pose_hyp_->pf_pose_mean, initial_pose_hyp_->pf_pose_cov);
     pf_init_ = false;
-    pf_mutex_.unlock();
 
     delete initial_pose_hyp_;
     initial_pose_hyp_ = NULL;
